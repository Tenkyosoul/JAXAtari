--- conflicted
+++ resolved
@@ -4,9 +4,6 @@
 from typing import NamedTuple, Tuple, Any, List
 from ..environment import JaxEnvironment, EnvState
 from ..renderers import AtraJaxisRenderer
-<<<<<<< HEAD
-#
-=======
 
 """
 JAX Backgammon Environment
@@ -15,7 +12,6 @@
 It includes the environment class, state structures, move validation and execution logic, rendering, and user interaction.
 """
 
->>>>>>> 95957ef0
 # Constants for game Environment
 NUM_POINTS = 24
 NUM_CHECKERS = 15

--- conflicted
+++ resolved
@@ -2,8 +2,8 @@
 import jax.numpy as jnp
 from functools import partial
 from typing import NamedTuple, Tuple, Any, List
-from jaxatari.environment import JaxEnvironment, EnvState
-from jaxatari.renderers import AtraJaxisRenderer
+from ..environment import JaxEnvironment, EnvState
+from ..renderers import AtraJaxisRenderer
 
 """
 Contribuors: Ayush Bansal, Mahta Mollaeian, Anh Tuan Nguyen, Abdallah Siwar  
@@ -61,15 +61,9 @@
     @jax.jit
     def init_state(key) -> BackgammonState:
         board = jnp.zeros((2, 26), dtype=jnp.int32)
-<<<<<<< HEAD
-        board = board.at[0, 0].set(2)
-        board = board.at[1, 23].set(2)
-        dice = jnp.zeros(2, dtype=jnp.int32)
-=======
         board = board.at[0, 0].set(2).at[0, 11].set(5).at[0, 16].set(3).at[0, 18].set(5)
         board = board.at[1, 23].set(2).at[1, 12].set(5).at[1, 7].set(3).at[1, 5].set(5)
         dice = jnp.zeros(4, dtype=jnp.int32)
->>>>>>> bc08ba45
 
         #The condition for the while loop
         def cond_fun(carry):
@@ -189,46 +183,6 @@
             operand=None
         )
 
-<<<<<<< HEAD
-        correct_direction = distance > 0
-        dice_match = (state.dice[0] == distance) | (state.dice[1] == distance)
-        not_blocked = board[opponent_idx, to_point] <= 1
-
-        dice_array = jnp.array(state.dice)
-        masked_dice = jnp.where(dice_array > 0, dice_array, 1000)
-        dice_min = jnp.min(masked_dice)
-
-        all_in_home = jax.lax.cond(
-            player == BLACK,
-            lambda _: jnp.sum(board[player_idx, :18]) == 0,
-            lambda _: jnp.sum(board[player_idx, 6:24]) == 0,
-            operand=None
-        )
-
-        furthest_point = jax.lax.cond(
-            player == BLACK,
-            lambda _: jnp.min(jnp.where(board[player_idx, 18:24] > 0, jnp.arange(18, 24), -1)),
-            lambda _: jnp.max(jnp.where(board[player_idx, 0:6] > 0, jnp.arange(0, 6), -1)),
-            operand=None
-        )
-        # might need to check the conditions here
-        can_bear_off_high = jax.lax.cond(
-            player == WHITE,
-            lambda _: (to_point == HOME_INDEX) & (from_point == furthest_point) & (distance > dice_min),#from_point - to_point : 5-25 = 20
-            lambda _: (to_point == HOME_INDEX) & (from_point == furthest_point) & (distance < dice_min),#to_point - from_point : 25 - 18
-            operand=None
-        )
-
-        # check if I am using the smallest dice first
-
-        is_bear_off_valid = all_in_home & ((to_point == HOME_INDEX) & (dice_match | can_bear_off_high))
-
-        return has_piece & in_bounds & correct_direction & not_blocked & (dice_match | is_bear_off_valid)
-
-
-
-        #return has_piece & in_bounds & correct_direction & not_blocked & dice_match
-=======
         # Compute effective distance
         bearing_off_distance = jax.lax.select(player == WHITE, from_point + 1, NUM_POINTS - from_point)
         effective_distance = jax.lax.select(is_bearing_off, bearing_off_distance, base_distance)
@@ -276,7 +230,6 @@
         none_on_bar = board[player_idx, BAR_INDEX] == 0
 
         return all_in_home_board & none_on_bar
->>>>>>> bc08ba45
 
     @staticmethod
     @jax.jit

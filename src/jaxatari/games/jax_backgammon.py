--- conflicted
+++ resolved
@@ -14,7 +14,6 @@
 from jaxatari.renderers import JAXGameRenderer
 from jaxatari.rendering import jax_rendering_utils as jr
 import jaxatari.spaces as spaces
-from jaxatari.environment import JAXAtariAction as Action
 
 """
 Contributors: Ayush Bansal, Mahta Mollaeian, Anh Tuan Nguyen, Abdallah Siwar  
@@ -49,11 +48,6 @@
     key: jax.random.PRNGKey
     last_move: Tuple[int, int] = (-1, -1)
     last_dice: int = -1
-<<<<<<< HEAD
-    cursor_position: int = 0  # Add cursor position
-    cursor_index: int = 0  # Add cursor index
-    picked_checker_from: int = -1  # Add picked checker tracking
-=======
     cursor_position: int = 0
     picked_checker_from: int = -1
     game_phase: int = 0  # 0=WAITING_FOR_ROLL, 1=SELECTING_CHECKER, 2=MOVING_CHECKER
@@ -63,7 +57,6 @@
     last_valid_drop: int = -1  # -1 means no persistent highlight
 
 
->>>>>>> 2a6f3ef1
 
 class BackgammonInfo(NamedTuple):
     """Contains auxiliary information about the environment (e.g., timing or metadata)."""
@@ -190,11 +183,6 @@
             current_player=current_player,
             is_game_over=False,
             key=key,
-<<<<<<< HEAD
-            cursor_position=jax.lax.select(current_player == self.consts.WHITE, 0, 23),
-            cursor_index=0,
-            picked_checker_from=-1
-=======
             last_move=(-1, -1),
             last_dice=-1,
             cursor_position=initial_cursor,
@@ -203,7 +191,6 @@
             last_action=JAXAtariAction.NOOP,
             await_keyup=False,
             last_valid_drop=-1,
->>>>>>> 2a6f3ef1
         )
 
     def reset(self, key: jax.random.PRNGKey = None) -> Tuple[jnp.ndarray, BackgammonState]:
@@ -212,136 +199,6 @@
             key = jax.random.PRNGKey(0)
         state = self.init_state(key)   # already rolled & selected starter
         return self._get_observation(state), state
-
-    @partial(jax.jit, static_argnums=(0,))
-    def handle_user_input(self, state: BackgammonState, action: jnp.ndarray) -> BackgammonState:
-        """Handle user input actions and update game state accordingly."""
-
-        # Convert action to movement
-        move_left = action == Action.LEFT
-        move_right = action == Action.RIGHT
-        space_pressed = action == Action.FIRE
-
-        # Handle cursor movement with JAX-compatible operations
-        def move_cursor_left():
-            new_index = jnp.maximum(state.cursor_index - 1, 0)
-            path = self._get_movement_path_jax(state)
-            new_position = jax.lax.dynamic_index_in_dim(path, new_index, 0, keepdims=False)
-            return state._replace(cursor_index=new_index, cursor_position=new_position)
-
-        def move_cursor_right():
-            path = self._get_movement_path_jax(state)
-            max_index = path.shape[0] - 1
-            new_index = jnp.minimum(state.cursor_index + 1, max_index)
-            new_position = jax.lax.dynamic_index_in_dim(path, new_index, 0, keepdims=False)
-            return state._replace(cursor_index=new_index, cursor_position=new_position)
-
-        def handle_space():
-            all_dice_zero = jnp.all(state.dice == 0)
-
-            def roll_dice_action():
-                dice, key = self.roll_dice(state.key)
-                return state._replace(dice=dice, key=key)
-
-            def handle_move_action():
-                def pick_checker():
-                    return state._replace(picked_checker_from=state.cursor_position)
-
-                def drop_checker():
-                    move = (state.picked_checker_from, state.cursor_position)
-                    is_valid = self.is_valid_move(state, move)
-
-                    def execute_move():
-                        _, new_state, _, _, _, key = self.step_impl(state, move, state.key)
-                        return new_state._replace(key=key, picked_checker_from=-1)
-
-                    def cancel_move():
-                        return state._replace(picked_checker_from=-1)
-
-                    return jax.lax.cond(is_valid, execute_move, cancel_move)
-
-                return jax.lax.cond(
-                    state.picked_checker_from == -1,
-                    pick_checker,
-                    drop_checker
-                )
-
-            return jax.lax.cond(all_dice_zero, roll_dice_action, handle_move_action)
-
-        # Apply the appropriate action
-        return jax.lax.cond(
-            move_left,
-            move_cursor_left,
-            lambda: jax.lax.cond(
-                move_right,
-                move_cursor_right,
-                lambda: jax.lax.cond(space_pressed, handle_space, lambda: state)
-            )
-        )
-
-    @partial(jax.jit, static_argnums=(0,))
-    def _get_movement_path_jax(self, state: BackgammonState) -> jnp.ndarray:
-        """Get the movement path for the current player - JAX compatible version."""
-        player_idx = self.get_player_index(state.current_player)
-        has_bar = state.board[player_idx, 24] > 0
-        can_bear = self.check_bearing_off(state, state.current_player)
-
-        # Create a fixed-size path array (maximum possible length)
-        # Base: 24 positions + 2 potential bars + 2 potential homes = 28 max
-        max_path_length = 28
-        path = jnp.zeros(max_path_length, dtype=jnp.int32)
-        current_idx = 0
-
-        # Add home at start if bearing off
-        path = jax.lax.cond(
-            can_bear,
-            lambda p: p.at[0].set(25),
-            lambda p: p,
-            path
-        )
-        current_idx = jax.lax.select(can_bear, 1, 0)
-
-        # Add positions 0-5
-        path = path.at[current_idx:current_idx + 6].set(jnp.arange(6))
-        current_idx += 6
-
-        # Add bar if needed
-        path = jax.lax.cond(
-            has_bar,
-            lambda p: p.at[current_idx].set(24),
-            lambda p: p,
-            path
-        )
-        current_idx = jax.lax.select(has_bar, current_idx + 1, current_idx)
-
-        # Add positions 6-17
-        path = path.at[current_idx:current_idx + 12].set(jnp.arange(6, 18))
-        current_idx += 12
-
-        # Add bar again if needed
-        path = jax.lax.cond(
-            has_bar,
-            lambda p: p.at[current_idx].set(24),
-            lambda p: p,
-            path
-        )
-        current_idx = jax.lax.select(has_bar, current_idx + 1, current_idx)
-
-        # Add positions 18-23
-        path = path.at[current_idx:current_idx + 6].set(jnp.arange(18, 24))
-        current_idx += 6
-
-        # Add home at end if bearing off
-        path = jax.lax.cond(
-            can_bear,
-            lambda p: p.at[current_idx].set(25),
-            lambda p: p,
-            path
-        )
-        current_idx = jax.lax.select(can_bear, current_idx + 1, current_idx)
-
-        # Return only the used portion of the path
-        return jax.lax.dynamic_slice(path, (0,), (current_idx,))
 
     @staticmethod
     @jax.jit
@@ -732,48 +589,6 @@
         return obs, new_state, reward, done, info, new_key
 
     def step(self, state: BackgammonState, action: jnp.ndarray):
-<<<<<<< HEAD
-        """Perform a step in the environment using action input."""
-
-        # Handle user input if it's a movement/interaction action
-        user_input_actions = jnp.array([Action.LEFT, Action.RIGHT, Action.FIRE])
-        is_user_input = jnp.any(action == user_input_actions)
-
-        def handle_user_action():
-            return self.handle_user_input(state, action), jnp.asarray(0.0), jnp.asarray(False)
-
-        def handle_game_action():
-            # Original step logic for game moves
-            def do_roll(_):
-                dice, key = self.roll_dice(state.key)
-                new_state = state._replace(dice=dice, key=key)
-                all_rewards = self._get_all_reward(state, new_state)
-                info = self._get_info(new_state, all_rewards)
-                return (
-                    new_state,
-                    jnp.asarray(0.0, dtype=jnp.float32),
-                    jnp.asarray(False),
-                )
-
-            def do_move(act):
-                move = tuple(self._action_pairs[act])
-                obs, new_state, reward, done, info, new_key = self.step_impl(state, move, state.key)
-                new_state = new_state._replace(key=new_key)
-                return (new_state, reward, done)
-
-            return jax.lax.cond(
-                action == self._roll_action_index,
-                do_roll,
-                do_move,
-                operand=action
-            )
-
-        new_state, reward, done = jax.lax.cond(
-            is_user_input,
-            handle_user_action,
-            handle_game_action
-        )
-=======
         """Interactive step with JAX-safe debounce: each press triggers once; holding does nothing until NOOP arrives."""
 
         # Action flags (JAX bool scalars)
@@ -1014,13 +829,6 @@
 
         return jax.lax.cond(state.await_keyup, handle_when_blocked, handle_when_free, operand=state)
 
->>>>>>> 2a6f3ef1
-
-        obs = self._get_observation(new_state)
-        all_rewards = self._get_all_reward(state, new_state)
-        info = self._get_info(new_state, all_rewards)
-
-        return obs, new_state, reward, done, info
 
     @partial(jax.jit, static_argnums=(0,))
     def obs_to_flat_array(self, obs: BackgammonObservation) -> jnp.ndarray:
@@ -1489,24 +1297,6 @@
         frame = self._draw_board_outline(frame)
         frame = self._draw_triangles(frame)
 
-<<<<<<< HEAD
-        # Draw yellow highlight for cursor position
-        highlight = jnp.array([255, 255, 0], dtype=jnp.uint8)
-        pos = getattr(state, 'cursor_position', 0)
-
-        if pos < 24:
-            tx, ty = map(int, self.triangle_positions[pos])
-            frame = self._draw_triangle(frame, tx, ty, self.triangle_length, self.triangle_thickness,
-                                        highlight, point_right=(tx == self.board_margin))
-        elif pos == 24:
-            frame = self._draw_rectangle(frame, self.bar_x, self.bar_y, self.bar_width, self.bar_thickness, highlight)
-        elif pos == 25:
-            cx = self.frame_width // 2 - 20
-            cy = self.frame_height - 30
-            frame = self._draw_rectangle(frame, cx, cy, 40, 20, highlight)
-
-        # Rest of the original render method...
-=======
         frame = self._draw_edge_lines(frame)
 
         # Draw highlight: under cursor in SELECTING, pinned to source in MOVING
@@ -1569,7 +1359,6 @@
         frame = draw_cursor_highlight(frame)
 
         # Draw checkers (with one removed if picked)
->>>>>>> 2a6f3ef1
         def draw_point_checkers(point_idx, fr):
             player_idx = self.env.get_player_index(state.current_player)
             white_count = state.board[0, point_idx]
@@ -1593,11 +1382,6 @@
             return self._draw_checkers_on_point(fr, point_idx, white_count, black_count)
 
         frame = jax.lax.fori_loop(0, 24, draw_point_checkers, frame)
-<<<<<<< HEAD
-        frame = self._draw_bar_checkers(frame, jnp.maximum(state.board[0, 24], 0), jnp.maximum(state.board[1, 24], 0))
-        frame = self._draw_home_checkers(frame, jnp.maximum(state.board[0, 25], 0), jnp.maximum(state.board[1, 25], 0))
-        frame = self._draw_dice(frame, state.dice)
-=======
 
         # Bar and home stacks
         player_idx = self.env.get_player_index(state.current_player)
@@ -1606,188 +1390,12 @@
         # subtract 1 from the current player's bar if we picked the checker from BAR
         white_bar = state.board[0, self.env.consts.BAR_INDEX] - jnp.where(picked_from_bar & (player_idx == 0), 1, 0)
         black_bar = state.board[1, self.env.consts.BAR_INDEX] - jnp.where(picked_from_bar & (player_idx == 1), 1, 0)
->>>>>>> 2a6f3ef1
 
         white_bar = jnp.maximum(white_bar, 0)
         black_bar = jnp.maximum(black_bar, 0)
 
         frame = self._draw_bar_checkers(frame, white_bar, black_bar)
 
-<<<<<<< HEAD
-
-
-
-# Main game execution
-def play_interactive_game():
-    """Main function to run the interactive backgammon game."""
-    import pygame
-    import numpy as np
-    
-    # Initialize Pygame
-    pygame.init()
-    
-    # Set up display
-    SCALE = 4  # Scale factor for the display
-    env = JaxBackgammonEnv()
-    wrapper = BackgammonInteractiveWrapper(env)
-    
-    WINDOW_WIDTH = env.renderer.frame_width * SCALE
-    WINDOW_HEIGHT = env.renderer.frame_height * SCALE
-    
-    screen = pygame.display.set_mode((WINDOW_WIDTH, WINDOW_HEIGHT))
-    pygame.display.set_caption("JAX Backgammon - Interactive")
-    
-    # Initialize game
-    key = jax.random.PRNGKey(42)
-    obs, state = wrapper.reset(key)
-    # start in "press SPACE to roll"
-    wrapper.game_phase = GamePhase.WAITING_FOR_ROLL
-    
-    # Game loop
-    running = True
-    clock = pygame.time.Clock()
-    
-    # Font for displaying text
-    font = pygame.font.Font(None, 24)
-    
-    while running:
-        # Handle events
-        for event in pygame.event.get():
-            if event.type == pygame.QUIT:
-                running = False
-            elif event.type == pygame.KEYDOWN:
-                valid_move = False
-                
-                if event.key == pygame.K_LEFT:
-                    state, valid_move = wrapper.handle_input(state, 'left')
-                elif event.key == pygame.K_RIGHT:
-                    state, valid_move = wrapper.handle_input(state, 'right')
-                elif event.key == pygame.K_SPACE:
-                    state, valid_move = wrapper.handle_input(state, 'space')
-                elif event.key == pygame.K_r:
-                    # Reset game with a fresh RNG key; return to waiting-for-roll
-                    _, new_key = jax.random.split(state.key)
-                    obs, state = wrapper.reset(new_key)
-                    wrapper.game_phase = GamePhase.WAITING_FOR_ROLL
-                    valid_move = True
-                elif event.key == pygame.K_ESCAPE:
-                    running = False
-                    
-                # Debug output
-                if valid_move:
-                    print(f"Phase: {wrapper.game_phase}, Cursor: {wrapper.cursor_position}, Player: {int(state.current_player)}")
-                    print(f"Dice: {list(map(int, state.dice))}")
-        
-        # Render the game
-        frame = wrapper.render(state)
-        
-        # Convert JAX array to numpy then to pygame surface
-        frame_np = np.array(frame)
-        frame_surface = pygame.surfarray.make_surface(frame_np.transpose((1, 0, 2)))
-        frame_scaled = pygame.transform.scale(frame_surface, (WINDOW_WIDTH, WINDOW_HEIGHT))
-        
-        # Draw to screen
-        screen.blit(frame_scaled, (0, 0))
-        
-        # --- Top-right text overlays (right-aligned) ---
-        current_player = "White" if int(state.current_player) == 1 else "Black"
-        phase_names = {
-            GamePhase.WAITING_FOR_ROLL: "Press SPACE to roll",
-            GamePhase.SELECTING_CHECKER: "Select a checker",
-            GamePhase.MOVING_CHECKER: "Move to destination",
-            GamePhase.TURN_COMPLETE: "Press SPACE to end turn"
-        }
-        dice_str = f"Dice: {' '.join(str(int(d)) for d in state.dice if int(d) > 0)}"
-        line_player = f"Current: {current_player}"
-        line_phase  = phase_names.get(wrapper.game_phase, "")
-        line_dice   = dice_str
-        line_hint   = "Press R to reset"
-
-        surf_player = font.render(line_player, True, (255, 255, 255))
-        surf_phase  = font.render(line_phase,  True, (255, 255, 255))
-        surf_dice   = font.render(line_dice,   True, (255, 255, 255))
-        surf_hint   = font.render(line_hint,   True, (180, 180, 180))
-
-        margin = 10
-        x_player = WINDOW_WIDTH - margin - surf_player.get_width()
-        x_phase  = WINDOW_WIDTH - margin - surf_phase.get_width()
-        x_dice   = WINDOW_WIDTH - margin - surf_dice.get_width()
-        x_hint   = WINDOW_WIDTH - margin - surf_hint.get_width()
-
-        top = margin
-        screen.blit(surf_player, (x_player, top))
-        screen.blit(surf_phase,  (x_phase,  top + surf_player.get_height() + 2))
-        screen.blit(surf_dice,   (x_dice,   top + surf_player.get_height() + surf_phase.get_height() + 4))
-        screen.blit(surf_hint,   (x_hint,   top + surf_player.get_height() + surf_phase.get_height() + surf_dice.get_height() + 6))
-        # --- end top-right overlays ---
-
-        # Check for game over
-        if state.is_game_over:
-            winner = "White" if int(state.board[0, 25]) == 15 else "Black"
-            winner_text = font.render(f"Game Over! {winner} wins!", True, (255, 255, 0))
-            text_rect = winner_text.get_rect(center=(WINDOW_WIDTH//2, WINDOW_HEIGHT//2))
-            screen.blit(winner_text, text_rect)
-        
-        pygame.display.flip()
-        clock.tick(30)
-    
-    pygame.quit()
-
-
-# Alternative: Simple test without pygame
-def test_game_without_pygame():
-    """Test the game logic without pygame (console-based)."""
-    env = JaxBackgammonEnv()
-    wrapper = BackgammonInteractiveWrapper(env)
-    
-    key = jax.random.PRNGKey(42)
-    obs, state = wrapper.reset(key)
-    
-    print("Backgammon Game Started!")
-    print("Commands: 'l' (left), 'r' (right), 's' (space), 'q' (quit)")
-    print("-" * 50)
-    
-    while not state.is_game_over:
-        # Display current state
-        player = "White" if state.current_player == 1 else "Black"
-        print(f"\nCurrent Player: {player}")
-        print(f"Dice: {[d for d in state.dice if d > 0]}")
-        print(f"Cursor Position: {wrapper.cursor_position}")
-        print(f"Phase: {wrapper.game_phase}")
-        
-        # Get input
-        cmd = input("Command: ").strip().lower()
-        
-        if cmd == 'q':
-            break
-        elif cmd == 'l':
-            state, valid = wrapper.handle_input(state, 'left')
-        elif cmd == 'r':
-            state, valid = wrapper.handle_input(state, 'right')
-        elif cmd == 's':
-            state, valid = wrapper.handle_input(state, 'space')
-        else:
-            print("Invalid command!")
-            continue
-            
-        # Show board state (simplified)
-        print("\nBoard State:")
-        print("White:", [(i, int(state.board[0, i])) for i in range(26) if state.board[0, i] > 0])
-        print("Black:", [(i, int(state.board[1, i])) for i in range(26) if state.board[1, i] > 0])
-    
-    if state.is_game_over:
-        winner = "White" if state.board[0, 25] == 15 else "Black"
-        print(f"\nGame Over! {winner} wins!")
-
-
-if __name__ == "__main__":
-    # Simple test without pygame
-    env = JaxBackgammonEnv()
-    key = jax.random.PRNGKey(42)
-    obs, state = env.reset(key)
-    print("Backgammon environment created successfully!")
-    print("Use scripts/play.py -g backgammon to play interactively")
-=======
         def draw_floating_checker(f):
             player_idx = self.env.get_player_index(state.current_player)
             color = jax.lax.cond(
@@ -1878,5 +1486,4 @@
         )
 
         frame = self._draw_dice(frame, state.dice, state.current_player)
-        return frame
->>>>>>> 2a6f3ef1
+        return frame
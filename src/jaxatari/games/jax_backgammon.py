import jax
import jax.numpy as jnp
from functools import partial
from typing import NamedTuple, Tuple, Any, List
from ..environment import JaxEnvironment, EnvState
from ..renderers import AtraJaxisRenderer

"""
JAX Backgammon Environment

This module defines a JAX-accelerated backgammon environment for reinforcement learning and simulation.
It includes the environment class, state structures, move validation and execution logic, rendering, and user interaction.
"""

# Constants for game Environment
NUM_POINTS = 24
NUM_CHECKERS = 15
BAR_INDEX = 24
HOME_INDEX = 25
MAX_DICE = 2
WHITE_HOME = jnp.array(range(0, 6))
BLACK_HOME = jnp.array(range(19, 25))


WHITE = 1
BLACK = -1


class BackgammonState(NamedTuple):
    """Represents the complete state of a backgammon game."""
    board: jnp.ndarray  # (2, 26)
    dice: jnp.ndarray  # (4,)
    current_player: int
    is_game_over: bool


class BackgammonInfo(NamedTuple):
    """Contains auxiliary information about the environment (e.g., timing or metadata)."""
    time: jnp.ndarray


class BackgammonObservation(NamedTuple):
    """Simplified observation structure containing counts on bar and home."""
    bar_counts: jnp.ndarray
    home_counts: jnp.ndarray

class JaxBackgammonEnv(JaxEnvironment[BackgammonState, jnp.ndarray, dict]):
    """
    JAX-based backgammon environment supporting JIT compilation and vectorized operations.
    Provides functionality for state initialization, step transitions, valid move evaluation, and observation generation.
    """
    def __init__(self, key: jax.Array):
        super().__init__()
        self.key = key
        # Pre-compute all possible moves for fast validation
        self.action_space = jnp.array([(i, j) for i in range(26) for j in range(26)], dtype=jnp.int32)

    @staticmethod
    @jax.jit
    def init_state(key) -> BackgammonState:
        board = jnp.zeros((2, 26), dtype=jnp.int32)
        board = board.at[0, 0].set(2).at[0, 11].set(5).at[0, 16].set(3).at[0, 18].set(5)
        board = board.at[1, 23].set(2).at[1, 12].set(5).at[1, 7].set(3).at[1, 5].set(5)
        dice = jnp.zeros(4, dtype=jnp.int32)

        #The condition for the while loop
        def cond_fun(carry):
            white_roll, black_roll, key = carry
            return white_roll == black_roll
        #The code to be run in the while loop
        def body_fun(carry):
            _, _, key = carry
            key, subkey1, subkey2 = jax.random.split(key, 3)
            white_roll = jax.random.randint(subkey1, (), 1, 7)
            black_roll = jax.random.randint(subkey2, (), 1, 7)
            return (white_roll, black_roll, key)

        # Generate the first dice throw
        key, subkey1, subkey2 = jax.random.split(key, 3)
        white_roll = jax.random.randint(subkey1, (), 1, 7)
        black_roll = jax.random.randint(subkey2, (), 1, 7)
        carry = (white_roll, black_roll, key)

        white_roll, black_roll, key = jax.lax.while_loop(cond_fun, body_fun, carry)

        # Set the player who rolled higher
        current_player = jax.lax.cond(
        white_roll > black_roll,
        lambda _: WHITE,
        lambda _: BLACK,
        operand=None
        )

        # Prepare initial dice values for that player
        first_die = jax.lax.cond(current_player == WHITE, lambda _: white_roll, lambda _: black_roll, operand=None)
        second_die = jax.lax.cond(current_player == WHITE, lambda _: black_roll, lambda _: white_roll, operand=None)

        is_double = first_die == second_die
        dice = jax.lax.cond(
            is_double,
            lambda _: jnp.array([first_die] * 4),
            lambda _: jnp.array([first_die, second_die, 0, 0]),
            operand=None
        )

        return BackgammonState(
            board=board,
            dice=dice,
            current_player=current_player,
            is_game_over=False
        )

    def reset(self) -> Tuple[jnp.ndarray, BackgammonState]:
        state = self.init_state(self.key)
        dice, self.key = self.roll_dice(self.key)
        state = state._replace(dice=dice)
        return self._get_observation(state), state

    @staticmethod
    @jax.jit
    def roll_dice(key: jax.Array) -> Tuple[jnp.ndarray, jax.Array]:
        """
        Roll two dice and expand to shape (4,):
        - If not a double: [d1, d2, 0, 0]
        - If a double:     [d, d, d, d]
        """
        key, subkey = jax.random.split(key)
        dice = jax.random.randint(subkey, (2,), 1, 7)
        is_double = dice[0] == dice[1]

        expanded_dice = jax.lax.cond(
            is_double,
            lambda d: jnp.array([d[0], d[0], d[0], d[0]]),  # use all 4 moves
            lambda d: jnp.array([d[0], d[1], 0, 0]),         # only 2 dice used
            operand=dice
        )

        return expanded_dice, key

    @staticmethod
    @jax.jit
    def get_player_index(player: int) -> int:
        return jax.lax.cond(player == WHITE, lambda _: 0, lambda _: 1, operand=None)

    @staticmethod
    @jax.jit
    def is_valid_move(state: BackgammonState, move: Tuple[int, int]) -> bool:
        from_point, to_point = move
        board = state.board
        player = state.current_player
        player_idx = JaxBackgammonEnv.get_player_index(player)
        opponent_idx = 1 - player_idx

        # Detect direction and basic validity
        base_distance = jax.lax.select(player == WHITE, from_point - to_point, to_point - from_point)
        has_piece = board[player_idx, from_point] > 0
        in_bounds = (0 <= from_point) & (from_point < 24) & (0 <= to_point) & (to_point <= HOME_INDEX)
        correct_direction = base_distance > 0
        not_blocked = board[opponent_idx, to_point] <= 1

        # Determine if we're bearing off
        is_bearing_off = to_point == HOME_INDEX
        can_bear_off = JaxBackgammonEnv.check_bearing_off(state, player)

        # Compute effective distance
        bearing_off_distance = jax.lax.select(player == WHITE, from_point + 1, NUM_POINTS - from_point)
        effective_distance = jax.lax.select(is_bearing_off, bearing_off_distance, base_distance)

        def check_bearing_off_valid(_):
            exact_match = (state.dice[0] == effective_distance) | (state.dice[1] == effective_distance)

            point_indices = jnp.arange(24)

            white_mask = point_indices > from_point
            black_mask = point_indices < from_point

            higher_points = jax.lax.select(
                player == WHITE,
                white_mask,
                black_mask
            )

            player_row = board[player_idx, :24]
            no_higher = jnp.all(jnp.where(higher_points, player_row, 0) == 0)

            larger_die = jnp.maximum(state.dice[0], state.dice[1]) > effective_distance
            return exact_match | (larger_die & no_higher)

        def check_normal_move(_):
            return (state.dice[0] == effective_distance) | (state.dice[1] == effective_distance)

        dice_match = jax.lax.cond(
            is_bearing_off & can_bear_off,
            check_bearing_off_valid,
            check_normal_move,
            operand=None
        )

<<<<<<< HEAD
        return has_piece & in_bounds & correct_direction & dice_match & not_blocked & (~is_bearing_off | can_bear_off)
    @staticmethod
    def check_bearing_off(state: BackgammonState, player: int) -> bool:
        """check for bearing off using lax.cond instead of if statements."""
        board = state.board
        player_idx = jax.lax.cond(player == WHITE, lambda _: 0, lambda _: 1, operand=None)

        home_range = jax.lax.cond(player == WHITE, lambda _: WHITE_HOME, lambda _: BLACK_HOME, operand=None)

        all_in_home_board = jnp.sum(board[player_idx, home_range]) == NUM_CHECKERS
        none_on_bar = board[player_idx, BAR_INDEX] == 0

        return all_in_home_board & none_on_bar
=======
        correct_direction = distance > 0

        dice_match = jnp.any(state.dice == distance)
        not_blocked = board[opponent_idx, to_point] <= 1

        # If player has checkers on bar, must play them first
        has_bar_checkers = board[player_idx, BAR_INDEX] > 0
        must_move_from_bar = jnp.logical_not(has_bar_checkers) | (from_point == BAR_INDEX)

        # If moving from bar, must land on valid entry point based on dice
        def is_valid_entry(die_val: int) -> bool:
            expected_entry = jax.lax.select(player == WHITE, 24 - die_val, die_val - 1)
            matches_entry = to_point == expected_entry
            entry_open = board[opponent_idx, expected_entry] <= 1
            return matches_entry & entry_open

        bar_entry_valid = jax.lax.cond(
            from_point == BAR_INDEX,
            lambda _: jnp.any(jax.vmap(is_valid_entry)(state.dice)),
            lambda _: True,
            operand=None
        )
        return has_piece & in_bounds & correct_direction & not_blocked & dice_match & must_move_from_bar & bar_entry_valid
>>>>>>> b114b2cb

    @staticmethod
    @jax.jit
    def execute_move(board, player_idx, opponent_idx, from_point, to_point):
        """Apply a move to the board, updating for possible hits or bearing off."""
        opponent_pieces = board[opponent_idx, to_point]

        board = jax.lax.cond(
            to_point == HOME_INDEX,
            lambda b: b.at[player_idx, HOME_INDEX].add(1),
            lambda b: jax.lax.cond(
                opponent_pieces == 1,
                lambda b: b.at[opponent_idx, to_point].set(0).at[opponent_idx, BAR_INDEX].add(1),
                lambda b: b,
                operand=b
            ),
            board
        )

        board = board.at[player_idx, from_point].add(-1)
        board = board.at[player_idx, to_point].add(1)
        return board

    @staticmethod
    @jax.jit
    def compute_distance(player, from_point, to_point):
        """Compute move distance based on player and points."""
        return jax.lax.cond(
            from_point == BAR_INDEX,
            lambda a: jax.lax.select(a[0] == WHITE, 25 - a[1], a[1]),
            lambda a: jax.lax.select(a[0] == WHITE, a[1] - a[2], a[2] - a[1]),
            (player, from_point, to_point)
        )

    @staticmethod
    @jax.jit
    def update_dice(dice: jnp.ndarray, is_valid: bool, distance: int) -> jnp.ndarray:
        """Consume one matching die (only the first match). Works with up to 4 dice."""
    
        def consume_one(dice):
            def scan_fn(carry, i):
                d, used = carry
                should_consume = (~used) & (d[i] == distance)
                new_d = jax.lax.cond(
                    should_consume,
                    lambda _: d.at[i].set(0),
                    lambda _: d,
                    operand=None
                )
                new_used = used | should_consume
                return (new_d, new_used), None

            (updated_dice, _), _ = jax.lax.scan(scan_fn, (dice, False), jnp.arange(4))
            return updated_dice

        return jax.lax.cond(is_valid, consume_one, lambda d: d, dice)

    @partial(jax.jit, static_argnums=(0,))
    def step_impl(self, state: BackgammonState, action: Tuple[int, int], key: jax.Array) -> Tuple[jnp.ndarray, BackgammonState, float, bool, dict, jax.Array]:
        """Perform a step in the environment, applying the action and returning the new state."""
        from_point, to_point = action
        board = state.board
        player = state.current_player
        player_idx = JaxBackgammonEnv.get_player_index(player)
        opponent_idx = 1 - player_idx

        # use the vectorized is_valid_move function with a single move
        is_valid = JaxBackgammonEnv.is_valid_move(state, jnp.array([from_point, to_point]))

        # execute the move if valid
        new_board = jax.lax.cond(
            is_valid,
            lambda _: JaxBackgammonEnv.execute_move(board, player_idx, opponent_idx, from_point, to_point),
            lambda _: board,
            operand=None
        )

        # calculate move distance
        distance = JaxBackgammonEnv.compute_distance(player, from_point, to_point)

        # update dice based on the move
        new_dice = JaxBackgammonEnv.update_dice(state.dice, is_valid, distance)

<<<<<<< HEAD
        # check if all dice are used
        all_dice_used = (new_dice[0] == 0) & (new_dice[1] == 0)
=======
        # Check if all dice are used
        all_dice_used = jnp.all(new_dice == 0)
>>>>>>> b114b2cb

        # prepare for next turn based on the outcome
        def next_turn(k):
            """ Switch to the next player and roll new dice."""
            next_dice, new_key = JaxBackgammonEnv.roll_dice(k)
            return next_dice, -state.current_player, new_key

        def same_turn(k):
            """ Continue with the same player."""
            return new_dice, state.current_player, k

        next_dice, next_player, new_key = jax.lax.cond(all_dice_used, next_turn, same_turn, key)

        # check winner conditions
        white_won = new_board[0, HOME_INDEX] == NUM_CHECKERS
        black_won = new_board[1, HOME_INDEX] == NUM_CHECKERS
        game_over = white_won | black_won

        # update game state
        new_state = BackgammonState(
            board=new_board,
            dice=next_dice,
            current_player=next_player,
            is_game_over=game_over
        )

        obs = self._get_observation(new_state)
        reward = self._get_reward(state, new_state)
        done = self._get_done(new_state)
        info = self._get_info(new_state)

        return obs, new_state, reward, done, info, new_key

    def step(self, state: BackgammonState, action: Tuple[int, int]) -> Tuple[jnp.ndarray, BackgammonState, float, bool, dict]:
        """Perform a step in the environment, applying the action and returning the new state."""
        obs, new_state, reward, done, info, self.key = self.step_impl(state, action, self.key)
        return obs, new_state, reward, done, info

    def get_action_space(self) -> jnp.ndarray:
        """Return the action space for the environment."""
        return self.action_space

    def get_observation_space(self) -> Tuple:
        """Return the observation space for the environment."""
        return (2, 26), (4,), (), ()

    @staticmethod
    @jax.jit
    def _get_observation(state: BackgammonState) -> jnp.ndarray:
        """Convert state to observation vector."""
        return jnp.concatenate([
            state.board.flatten(),
            state.dice,
            jnp.array([state.current_player], dtype=jnp.int32),
            jnp.array([jnp.where(state.is_game_over, 1, 0)], dtype=jnp.int32)
        ])

    @staticmethod
    @jax.jit
    def _get_info(state: BackgammonState) -> dict:
        """Return auxiliary information about the environment."""
        return {"player": state.current_player, "dice": state.dice}

    @staticmethod
    @jax.jit
    def _get_reward(prev: BackgammonState, state: BackgammonState) -> float:
        """Calculate the reward based on the game state."""
        return jax.lax.select(
            state.is_game_over,
            jax.lax.select(state.current_player != prev.current_player, 1.0, -1.0),
            0.0
        )

    @staticmethod
    @jax.jit
    def _get_done(state: BackgammonState) -> bool:
        """Check if the game is over."""
        return state.is_game_over

    def get_valid_moves(self, state: BackgammonState) -> List[Tuple[int, int]]:
        @jax.jit
        def _check_all_moves(state):
            return jax.vmap(lambda move: self.is_valid_move(state, move))(self.action_space)

        valid_mask = _check_all_moves(state)
        valid_moves_array = self.action_space[jnp.array(valid_mask)]
        return [tuple(map(int, move)) for move in valid_moves_array]

    def render(self, state: EnvState) -> Tuple[jnp.ndarray]:
        return

class BackgammonRenderer(AtraJaxisRenderer):
    def __init__(self, env: JaxBackgammonEnv):
        self.env = env

    def render(self, state: BackgammonState) -> str:
        """Render the current state of the game in ASCII format."""
        board = state.board
        output = []

        # Board header
        output.append("  12 11 10  9  8  7  |   6  5  4  3  2  1")
        output.append("  -------------------------------------------------")

        def render_row(indices: range, split_at: int):
            row = ["  "]
            for i in indices:
                point_idx = i - 1
                white = board[0, point_idx]
                black = board[1, point_idx]

                if white > 0:
                    row.append(f"W{white} ")
                elif black > 0:
                    row.append(f"B{black} ")
                else:
                    row.append("•  ")

                if i == split_at:
                    row.append(" |   ")
            return "".join(row)

        # Top row (points 12–1)
        output.append(render_row(range(12, 0, -1), 7))

        # Middle divider
        output.append("  -------------------------------------------------")

        # Bottom row (points 13–24)
        output.append(render_row(range(13, 25), 18))

        # Footer
        output.append("  -------------------------+------------------------")
        output.append("  13 14 15 16 17 18  |   19 20 21 22 23 24")

        # Bar and Home
        output.append("")
        output.append(f"Bar: White: {board[0, BAR_INDEX]}, Black: {board[1, BAR_INDEX]}")
        output.append(f"Home: White: {board[0, HOME_INDEX]}, Black: {board[1, HOME_INDEX]}")

        # Game status
        output.append("")
        output.append(f"Current player: {'White' if state.current_player == WHITE else 'Black'}")
        output.append(f"Dice: {state.dice}")
        output.append(f"Game over: {state.is_game_over}")

        return "\n".join(output)

    def display(self, state: BackgammonState) -> None:
        """Print the rendered state to the console."""
        print(self.render(state))

    def close(self):
        pass


def get_user_move(state: BackgammonState, env: JaxBackgammonEnv) -> Tuple[int, int]:
    """Get a move from the user via keyboard input."""
    valid_moves = env.get_valid_moves(state)

    if not valid_moves:
        print("No valid moves available. Press Enter to continue to next player's turn.")
        input()
        return None

    print("\nValid moves:")
    for i, move in enumerate(valid_moves):
        from_point, to_point = move
        from_display = "BAR" if from_point == BAR_INDEX else str(from_point + 1)
        to_display = "HOME" if to_point == HOME_INDEX else str(to_point + 1)
        print(f"{i + 1}: {from_display} → {to_display}")

    while True:
        try:
            choice = input("\nEnter move number (or 'q' to quit): ")
            if choice.lower() == 'q':
                return 'quit'

            choice_idx = int(choice) - 1
            if 0 <= choice_idx < len(valid_moves):
                return valid_moves[choice_idx]
            else:
                print(f"Please enter a number between 1 and {len(valid_moves)}")
        except ValueError:
            print("Please enter a valid number")

def run_game_without_input(key: jax.Array, max_steps=200):
    """Run the backgammon game without user input, using random moves."""
    env = JaxBackgammonEnv(key)
    obs, state = env.reset()
    renderer = BackgammonRenderer(env)
    env.renderer = renderer
    env.key = key

    print(f"Initial roll: White {state.dice[0]}, Black {state.dice[1]}")
    print(f"{'White' if state.current_player == WHITE else 'Black'} will start the game!")

    for i in range(max_steps):
        if state.is_game_over:
            print("\nGame Over!")
            break

        valid_moves = env.get_valid_moves(state)
        new_dice, new_key  = env.roll_dice(key) # change the RNG key to get better randomness
        env.key = new_key

        if len(valid_moves) == 0:
            state = state._replace(
                dice=new_dice,
                current_player=-state.current_player
            )
            env.render(state)
            continue

        # Choose random move
        env.key, move_key = jax.random.split(env.key)
        idx = jax.random.randint(move_key, (), 0, len(valid_moves))
        action = valid_moves[idx]

        renderer.display(state)
        print(f"\nMove: {action[0] + 1} → {action[1] + 1}")
        obs, state, reward, done, info = env.step(state, action)

        if done:
            print("\nGame Over!")
            break

    return state

def run_game_with_input(key: jax.Array, max_steps=100):
    """Run the backgammon game with keyboard input for moves."""
    env = JaxBackgammonEnv(key)
    # Create and attach the renderer
    renderer = BackgammonRenderer(env)
    env.renderer = renderer

    obs, state = env.reset()

    print("\n==== Welcome to JAX Backgammon ====")
    print("Points are numbered 1-24, with 1-6 on the white home board.")
    print("BAR refers to the bar, and HOME refers to moving pieces off the board.")

    print(f"Initial roll: White {state.dice[0]}, Black {state.dice[1]}")
    print(f"{'White' if state.current_player == WHITE else 'Black'} will start the game!")
    step_count = 0
    while step_count < max_steps and not state.is_game_over:
        # Use the renderer to display the board
        renderer.display(state)

        # Get move from the user
        action = get_user_move(state, env)

        if action == 'quit':
            print("\nGame ended by user.")
            break

        if action is None:
            # No valid moves, roll new dice and switch players
            new_dice, new_key = env.roll_dice(env.key)
            env.key = new_key
            state = state._replace(
                dice=new_dice,
                current_player=-state.current_player
            )
            continue

        # Execute the move
        from_display = "BAR" if action[0] == BAR_INDEX else str(action[0] + 1)
        to_display = "HOME" if action[1] == HOME_INDEX else str(action[1] + 1)
        print(f"\nExecuting move: {from_display} → {to_display}")
        obs, state, reward, done, info = env.step(state, action)

        step_count += 1

        if done:
            renderer.display(state)
            winner = "White" if state.board[0, HOME_INDEX] == NUM_CHECKERS else "Black"
            print(f"\n==== Game Over! {winner} wins! ====")

    if step_count >= max_steps:
        print("\nMaximum steps reached. Game ended.")

    renderer.close()
    return state

def main():
    key = jax.random.PRNGKey(0)
    # run_game_without_input(key)
    run_game_with_input(key)


if __name__ == "__main__":
    main()<|MERGE_RESOLUTION|>--- conflicted
+++ resolved
@@ -29,7 +29,7 @@
 class BackgammonState(NamedTuple):
     """Represents the complete state of a backgammon game."""
     board: jnp.ndarray  # (2, 26)
-    dice: jnp.ndarray  # (4,)
+    dice: jnp.ndarray  # (2,)
     current_player: int
     is_game_over: bool
 
@@ -145,7 +145,8 @@
     @staticmethod
     @jax.jit
     def is_valid_move(state: BackgammonState, move: Tuple[int, int]) -> bool:
-        from_point, to_point = move
+        """Determine if a given move is valid for the current player based on game rules."""
+        from_point, to_point = move[0], move[1]
         board = state.board
         player = state.current_player
         player_idx = JaxBackgammonEnv.get_player_index(player)
@@ -162,60 +163,6 @@
         is_bearing_off = to_point == HOME_INDEX
         can_bear_off = JaxBackgammonEnv.check_bearing_off(state, player)
 
-        # Compute effective distance
-        bearing_off_distance = jax.lax.select(player == WHITE, from_point + 1, NUM_POINTS - from_point)
-        effective_distance = jax.lax.select(is_bearing_off, bearing_off_distance, base_distance)
-
-        def check_bearing_off_valid(_):
-            exact_match = (state.dice[0] == effective_distance) | (state.dice[1] == effective_distance)
-
-            point_indices = jnp.arange(24)
-
-            white_mask = point_indices > from_point
-            black_mask = point_indices < from_point
-
-            higher_points = jax.lax.select(
-                player == WHITE,
-                white_mask,
-                black_mask
-            )
-
-            player_row = board[player_idx, :24]
-            no_higher = jnp.all(jnp.where(higher_points, player_row, 0) == 0)
-
-            larger_die = jnp.maximum(state.dice[0], state.dice[1]) > effective_distance
-            return exact_match | (larger_die & no_higher)
-
-        def check_normal_move(_):
-            return (state.dice[0] == effective_distance) | (state.dice[1] == effective_distance)
-
-        dice_match = jax.lax.cond(
-            is_bearing_off & can_bear_off,
-            check_bearing_off_valid,
-            check_normal_move,
-            operand=None
-        )
-
-<<<<<<< HEAD
-        return has_piece & in_bounds & correct_direction & dice_match & not_blocked & (~is_bearing_off | can_bear_off)
-    @staticmethod
-    def check_bearing_off(state: BackgammonState, player: int) -> bool:
-        """check for bearing off using lax.cond instead of if statements."""
-        board = state.board
-        player_idx = jax.lax.cond(player == WHITE, lambda _: 0, lambda _: 1, operand=None)
-
-        home_range = jax.lax.cond(player == WHITE, lambda _: WHITE_HOME, lambda _: BLACK_HOME, operand=None)
-
-        all_in_home_board = jnp.sum(board[player_idx, home_range]) == NUM_CHECKERS
-        none_on_bar = board[player_idx, BAR_INDEX] == 0
-
-        return all_in_home_board & none_on_bar
-=======
-        correct_direction = distance > 0
-
-        dice_match = jnp.any(state.dice == distance)
-        not_blocked = board[opponent_idx, to_point] <= 1
-
         # If player has checkers on bar, must play them first
         has_bar_checkers = board[player_idx, BAR_INDEX] > 0
         must_move_from_bar = jnp.logical_not(has_bar_checkers) | (from_point == BAR_INDEX)
@@ -233,8 +180,54 @@
             lambda _: True,
             operand=None
         )
-        return has_piece & in_bounds & correct_direction & not_blocked & dice_match & must_move_from_bar & bar_entry_valid
->>>>>>> b114b2cb
+
+        # Compute effective distance
+        bearing_off_distance = jax.lax.select(player == WHITE, from_point + 1, NUM_POINTS - from_point)
+        effective_distance = jax.lax.select(is_bearing_off, bearing_off_distance, base_distance)
+
+        def check_bearing_off_valid(_):
+            exact_match = (state.dice[0] == effective_distance) | (state.dice[1] == effective_distance)
+
+            point_indices = jnp.arange(24)
+
+            white_mask = point_indices > from_point
+            black_mask = point_indices < from_point
+
+            higher_points = jax.lax.select(
+                player == WHITE,
+                white_mask,
+                black_mask
+            )
+
+            player_row = board[player_idx, :24]
+            no_higher = jnp.all(jnp.where(higher_points, player_row, 0) == 0)
+
+            larger_die = jnp.maximum(state.dice[0], state.dice[1]) > effective_distance
+            return exact_match | (larger_die & no_higher)
+
+        def check_normal_move(_):
+            return (state.dice[0] == effective_distance) | (state.dice[1] == effective_distance)
+
+        dice_match = jax.lax.cond(
+            is_bearing_off & can_bear_off,
+            check_bearing_off_valid,
+            check_normal_move,
+            operand=None
+        )
+
+        return has_piece & in_bounds & correct_direction & dice_match & not_blocked & must_move_from_bar & bar_entry_valid & (~is_bearing_off | can_bear_off)
+    @staticmethod
+    def check_bearing_off(state: BackgammonState, player: int) -> bool:
+        """check for bearing off using lax.cond instead of if statements."""
+        board = state.board
+        player_idx = jax.lax.cond(player == WHITE, lambda _: 0, lambda _: 1, operand=None)
+
+        home_range = jax.lax.cond(player == WHITE, lambda _: WHITE_HOME, lambda _: BLACK_HOME, operand=None)
+
+        all_in_home_board = jnp.sum(board[player_idx, home_range]) == NUM_CHECKERS
+        none_on_bar = board[player_idx, BAR_INDEX] == 0
+
+        return all_in_home_board & none_on_bar
 
     @staticmethod
     @jax.jit
@@ -273,7 +266,7 @@
     @jax.jit
     def update_dice(dice: jnp.ndarray, is_valid: bool, distance: int) -> jnp.ndarray:
         """Consume one matching die (only the first match). Works with up to 4 dice."""
-    
+
         def consume_one(dice):
             def scan_fn(carry, i):
                 d, used = carry
@@ -318,13 +311,8 @@
         # update dice based on the move
         new_dice = JaxBackgammonEnv.update_dice(state.dice, is_valid, distance)
 
-<<<<<<< HEAD
         # check if all dice are used
         all_dice_used = (new_dice[0] == 0) & (new_dice[1] == 0)
-=======
-        # Check if all dice are used
-        all_dice_used = jnp.all(new_dice == 0)
->>>>>>> b114b2cb
 
         # prepare for next turn based on the outcome
         def next_turn(k):
@@ -351,6 +339,7 @@
             is_game_over=game_over
         )
 
+        # Prepare return values
         obs = self._get_observation(new_state)
         reward = self._get_reward(state, new_state)
         done = self._get_done(new_state)

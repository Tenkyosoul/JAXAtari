<<<<<<< HEAD
# Documentation Guide (Sphinx + reST)

This project uses [Sphinx](https://www.sphinx-doc.org) for documentation, written in [reStructuredText](https://docutils.sourceforge.io/rst.html) (`.rst`)  and Markdown (`.md`) files.

## Getting Started

To build or extend the docs:

```bash
# 1. Install dependencies (e.g. inside a virtual environment)
pip install -r docs/requirements.txt

# 2. Navigate to the docs directory
cd docs/

# 3. Build HTML docs
make html

# Output will be in: docs/_build/html/index.html
```

### Auto-Doc Python Code
```bash
sphinx-apidoc -o docs/source/<output_path> jaxtari <module to document>
```

## Adding or Editing Docs

- All `.rst` files live in the `docs/` folder.
- The main entry point is `index.rst`, which includes other pages via the `toctree` directive.
- To add a new doc page:
  1. Create a new `mypage.rst`.
  2. Link it in `index.rst` under `.. toctree::`.

## Useful reST Features

You can make the docs more engaging and structured with these tools:

### Containers

Create two-column layouts or style blocks:

```rst
.. container:: twocol

   .. container:: leftside

      Your text here...

   .. container:: rightside

      |img|

.. |img| image:: _static/example.png
   :width: 200
   :alt: Example image
```

### Images

```rst
.. image:: _static/diagram.png
   :width: 400
   :alt: Architecture diagram
```

Always put image files in the _static directory.

### Code Blocks

```rst
.. code-block:: python

   def hello():
       print("Hello, Sphinx!")
```

### Cross-Referencing

```rst
See :ref:`usage-guide` for more info.
```

## Contributing

1. Follow the structure in existing `.rst` files.
2. Preview your changes with `make html`.
3. Submit a pull request!

---
=======
# Documentation Guide (Sphinx + reST)

This project uses [Sphinx](https://www.sphinx-doc.org) for documentation, written in [reStructuredText](https://docutils.sourceforge.io/rst.html) (`.rst`)  and Markdown (`.md`) files.

## Getting Started

To build or extend the docs:

```bash
# 1. Install dependencies (e.g. inside a virtual environment)
pip install -r docs/source/requirements.txt

# 2. Navigate to the docs directory
cd docs/

# 3. Build HTML docs
make html

# Output will be in: docs/_build/html/index.html
```

### Auto-Doc Python Code
```bash
sphinx-apidoc -o docs/source/<output_path> jaxtari <module to document>
```

## Adding or Editing Docs

- All `.rst` files live in the `docs/` folder.
- The main entry point is `index.rst`, which includes other pages via the `toctree` directive.
- To add a new doc page:
  1. Create a new `mypage.rst`.
  2. Link it in `index.rst` under `.. toctree::`.

## Useful reST Features

You can make the docs more engaging and structured with these tools:

### Containers

Create two-column layouts or style blocks:

```rst
.. container:: twocol

   .. container:: leftside

      Your text here...

   .. container:: rightside

      |img|

.. |img| image:: _static/example.png
   :width: 200
   :alt: Example image
```

### Images

```rst
.. image:: _static/diagram.png
   :width: 400
   :alt: Architecture diagram
```

Always put image files in the _static directory.

### Code Blocks

```rst
.. code-block:: python

   def hello():
       print("Hello, Sphinx!")
```

### Cross-Referencing

```rst
See :ref:`usage-guide` for more info.
```

## Contributing

1. Follow the structure in existing `.rst` files.
2. Preview your changes with `make html`.
3. Submit a pull request!

---
>>>>>>> ae6479c7
<|MERGE_RESOLUTION|>--- conflicted
+++ resolved
@@ -1,95 +1,3 @@
-<<<<<<< HEAD
-# Documentation Guide (Sphinx + reST)
-
-This project uses [Sphinx](https://www.sphinx-doc.org) for documentation, written in [reStructuredText](https://docutils.sourceforge.io/rst.html) (`.rst`)  and Markdown (`.md`) files.
-
-## Getting Started
-
-To build or extend the docs:
-
-```bash
-# 1. Install dependencies (e.g. inside a virtual environment)
-pip install -r docs/requirements.txt
-
-# 2. Navigate to the docs directory
-cd docs/
-
-# 3. Build HTML docs
-make html
-
-# Output will be in: docs/_build/html/index.html
-```
-
-### Auto-Doc Python Code
-```bash
-sphinx-apidoc -o docs/source/<output_path> jaxtari <module to document>
-```
-
-## Adding or Editing Docs
-
-- All `.rst` files live in the `docs/` folder.
-- The main entry point is `index.rst`, which includes other pages via the `toctree` directive.
-- To add a new doc page:
-  1. Create a new `mypage.rst`.
-  2. Link it in `index.rst` under `.. toctree::`.
-
-## Useful reST Features
-
-You can make the docs more engaging and structured with these tools:
-
-### Containers
-
-Create two-column layouts or style blocks:
-
-```rst
-.. container:: twocol
-
-   .. container:: leftside
-
-      Your text here...
-
-   .. container:: rightside
-
-      |img|
-
-.. |img| image:: _static/example.png
-   :width: 200
-   :alt: Example image
-```
-
-### Images
-
-```rst
-.. image:: _static/diagram.png
-   :width: 400
-   :alt: Architecture diagram
-```
-
-Always put image files in the _static directory.
-
-### Code Blocks
-
-```rst
-.. code-block:: python
-
-   def hello():
-       print("Hello, Sphinx!")
-```
-
-### Cross-Referencing
-
-```rst
-See :ref:`usage-guide` for more info.
-```
-
-## Contributing
-
-1. Follow the structure in existing `.rst` files.
-2. Preview your changes with `make html`.
-3. Submit a pull request!
-
----
-=======
 # Documentation Guide (Sphinx + reST)
 
 This project uses [Sphinx](https://www.sphinx-doc.org) for documentation, written in [reStructuredText](https://docutils.sourceforge.io/rst.html) (`.rst`)  and Markdown (`.md`) files.
@@ -179,5 +87,4 @@
 2. Preview your changes with `make html`.
 3. Submit a pull request!
 
----
->>>>>>> ae6479c7
+---